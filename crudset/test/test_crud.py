--- conflicted
+++ resolved
@@ -10,14 +10,9 @@
 from sqlalchemy.schema import CreateTable
 from sqlalchemy.pool import StaticPool
 
-<<<<<<< HEAD
-from crudset.error import TooMany
-from crudset.crud import Crud, Paginator, Ref, Sanitizer, Readset, crudFromSpec
-=======
 from crudset.error import TooMany, MissingRequiredFields
 from crudset.crud import Crud, Paginator, Ref, Sanitizer, Readset, Writeset
-from crudset.crud import SanitizationContext, SaniChain
->>>>>>> 80d70f76
+from crudset.crud import SanitizationContext, SaniChain, crudFromSpec
 
 from twisted.python import log
 import logging
@@ -1085,7 +1080,45 @@
 
 
 
-<<<<<<< HEAD
+class SaniChainTest(TestCase):
+
+
+    @defer.inlineCallbacks
+    def test_calls_all(self):
+        """
+        The chain will pass the data through each item in the sanitization
+        chain.
+        """
+        sani1 = MagicMock()
+        sani1.table = 'foo'
+        sani1.sanitize.return_value = {'foo': 'bar'}
+        sani2 = MagicMock()
+        sani2.table = 'foo'
+        sani2.sanitize.return_value = defer.succeed({'hey': 'ho'})
+
+        chain = SaniChain([sani1, sani2])
+        self.assertEqual(chain.table, 'foo')
+        data = {'1': '2'}
+        context = SanitizationContext(None, None, None)
+        output = yield chain.sanitize(context, data)
+
+        sani1.sanitize.assert_called_once_with(context, data)
+        sani2.sanitize.assert_called_once_with(context, {'foo': 'bar'})
+        self.assertEqual(output, {'hey': 'ho'})
+
+
+    def test_differentTable(self):
+        """
+        Sanitizers must have the same table.
+        """
+        sani1 = MagicMock()
+        sani1.table = 'foo'
+        sani2 = MagicMock()
+        sani2.table = 'bar'
+        self.assertRaises(Exception, SaniChain, [sani1, sani2])
+
+
+
 class crudFromSpecTest(TestCase):
 
 
@@ -1113,45 +1146,3 @@
         self.assertEqual(crud.sanitizer.table, families)
         self.assertEqual(crud.sanitizer.sanitizer.writeable_columns, set())
 
-
-
-
-=======
-class SaniChainTest(TestCase):
->>>>>>> 80d70f76
-
-
-    @defer.inlineCallbacks
-    def test_calls_all(self):
-        """
-        The chain will pass the data through each item in the sanitization
-        chain.
-        """
-        sani1 = MagicMock()
-        sani1.table = 'foo'
-        sani1.sanitize.return_value = {'foo': 'bar'}
-        sani2 = MagicMock()
-        sani2.table = 'foo'
-        sani2.sanitize.return_value = defer.succeed({'hey': 'ho'})
-
-        chain = SaniChain([sani1, sani2])
-        self.assertEqual(chain.table, 'foo')
-        data = {'1': '2'}
-        context = SanitizationContext(None, None, None)
-        output = yield chain.sanitize(context, data)
-
-        sani1.sanitize.assert_called_once_with(context, data)
-        sani2.sanitize.assert_called_once_with(context, {'foo': 'bar'})
-        self.assertEqual(output, {'hey': 'ho'})
-
-
-    def test_differentTable(self):
-        """
-        Sanitizers must have the same table.
-        """
-        sani1 = MagicMock()
-        sani1.table = 'foo'
-        sani2 = MagicMock()
-        sani2.table = 'bar'
-        self.assertRaises(Exception, SaniChain, [sani1, sani2])
-
