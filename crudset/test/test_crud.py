from twisted.trial.unittest import TestCase
from twisted.internet import defer, reactor

from alchimia import TWISTED_STRATEGY

from sqlalchemy import MetaData, Table, Column, Integer, String, DateTime
from sqlalchemy import create_engine, ForeignKey
from sqlalchemy.schema import CreateTable
from sqlalchemy.pool import StaticPool

from crudset.error import TooMany
from crudset.crud import Crud, Paginator, Ref, Sanitizer, Readset

from twisted.python import log
import logging
class TwistedLogStream(object):
    def write(self, msg):
        log.msg(msg.rstrip())
    def flush(self):
        pass
    def close(self):
        pass
logging.basicConfig(stream=TwistedLogStream())
logging.getLogger('sqlalchemy.engine').setLevel(logging.INFO)


metadata = MetaData()
families = Table('family', metadata,
    Column('id', Integer, primary_key=True),
    Column('location', String),
    Column('surname', String),
)

people = Table('people', metadata,
    Column('id', Integer, primary_key=True),
    Column('created', DateTime),
    Column('family_id', Integer, ForeignKey('family.id')),
    Column('name', String),
)

pets = Table('pets', metadata,
    Column('id', Integer, primary_key=True),
    Column('name', String),
    Column('family_id', Integer, ForeignKey('family.id')),
    Column('owner_id', Integer, ForeignKey('people.id')),
)



class CrudTest(TestCase):

    timeout = 10


    @defer.inlineCallbacks
    def engine(self):
        engine = create_engine('sqlite://',
                               connect_args={'check_same_thread': False},
                               reactor=reactor,
                               strategy=TWISTED_STRATEGY,
                               poolclass=StaticPool)
        yield engine.execute(CreateTable(families))
        yield engine.execute(CreateTable(people))
        yield engine.execute(CreateTable(pets))
        defer.returnValue(engine)


    @defer.inlineCallbacks
    def test_create(self):
        """
        You can create an object.
        """
        engine = yield self.engine()
        crud = Crud(Readset(families),
                    Sanitizer(families, ['surname']))

        family = yield crud.create(engine, {'surname': 'Jones'})
        self.assertEqual(family['surname'], 'Jones')
        self.assertNotEqual(family['id'], None)
        self.assertEqual(family['location'], None)


    @defer.inlineCallbacks
    def test_create_fixed(self):
        """
        You can create a Crud with fixed attributes.
        """
        engine = yield self.engine()
        crud = Crud(Readset(families),
                    Sanitizer(families, ['surname']))
        crud = crud.fix({'surname':'Hammond'})

        family = yield crud.create(engine, {})
        self.assertEqual(family['surname'], 'Hammond')

        fam2 = yield crud.create(engine, {'surname': 'Jones'})
        self.assertEqual(fam2['surname'], 'Hammond')


    @defer.inlineCallbacks
    def test_create_sanitize(self):
        """
        A policy's sanitizer should be used to sanitize fields.
        """
        engine = yield self.engine()
        called = []
        class Foo(object):
            sanitizer = Sanitizer(families)
            @sanitizer.sanitizeData
            def sani(self, engine, action, data, context):
                called.append(action)
                return {'surname': 'Jones'}

        crud = Crud(Readset(families), Foo().sanitizer)
        family = yield crud.create(engine, {})
        self.assertEqual(family['surname'], 'Jones')
        self.assertEqual(called, ['create'])


    @defer.inlineCallbacks
    def test_fix_succession(self):
        """
        You can fix attributes one after the other.
        """
        engine = yield self.engine()
        crud = Crud(Readset(families),
                    Sanitizer(families, ['location', 'surname']))
        crud = crud.fix({'surname': 'Jones'})
        crud = crud.fix({'location': 'Sunnyville'})

        family = yield crud.create(engine, {})
        self.assertEqual(family['surname'], 'Jones')
        self.assertEqual(family['location'], 'Sunnyville')


    @defer.inlineCallbacks
    def test_fetch(self):
        """
        When you fetch, you see the readable fields, which means every field
        by default.
        """
        engine = yield self.engine()
        crud = Crud(Readset(families))
        yield crud.create(engine, {'surname': '13'})

        fams = yield crud.fetch(engine)
        self.assertEqual(len(fams), 1)
        self.assertEqual(fams[0]['surname'], '13')


    @defer.inlineCallbacks
    def test_fetch_fixed(self):
        """
        Fixed attributes restrict the fetched objects.
        """
        engine = yield self.engine()
        crud = Crud(Readset(families))
        yield crud.create(engine, {'surname': 'Jones'})

        crud2 = crud.fix({'surname': 'Johnson'})
        fams = yield crud2.fetch(engine)
        self.assertEqual(len(fams), 0, "Should only find (non-existent) "
                         "records matching the fixed values")


    @defer.inlineCallbacks
    def test_fetch_expression(self):
        """
        You can limit even further.
        """
        engine = yield self.engine()
        crud = Crud(Readset(families))

        for i in xrange(10):
            yield crud.create(engine, {'surname': 'Family %d' % (i,)})

        family4 = yield crud.fetch(engine, families.c.surname == 'Family 4')
        self.assertEqual(len(family4), 1)
        self.assertEqual(family4[0]['surname'], 'Family 4')


    @defer.inlineCallbacks
    def test_fetch_readable(self):
        """
        You can limit the set of readable fields.
        """
        engine = yield self.engine()
        crud1 = Crud(Readset(families))
        yield crud1.create(engine, {'surname': 'Johnson', 'location': 'Alabama'})
        
        crud2 = Crud(Readset(families, ['surname']))
        fams = yield crud2.fetch(engine)
        self.assertEqual(fams[0], {'surname': 'Johnson'}, "Should only show "
                         "the readable fields.")


    @defer.inlineCallbacks
    def test_fetch_limit(self):
        """
        You can limit the number of returned records.
        """
        engine = yield self.engine()
        crud = Crud(Readset(families))
        for i in xrange(10):
            yield crud.create(engine, {'surname': 'Johnson %d' % (i,)})

        fams = yield crud.fetch(engine, limit=5)
        self.assertEqual(len(fams), 5)


    @defer.inlineCallbacks
    def test_fetch_order(self):
        """
        You can specify an ordering
        """
        engine = yield self.engine()
        crud = Crud(Readset(families))
        for i in xrange(10):
            yield crud.create(engine, {'surname': 'sodkevoiuans'[i]})
        
        fams = yield crud.fetch(engine, order=families.c.surname)
        ordered = sorted(fams, key=lambda x:x['surname'])
        self.assertEqual(fams, ordered, "Should be ordered")


    @defer.inlineCallbacks
    def test_fetch_offset(self):
        """
        You can offset the limit.
        """
        engine = yield self.engine()
        crud = Crud(Readset(families))
        fams = []
        for i in xrange(10):
            fam = yield crud.create(engine, {'surname': 'abcdefghijklmnop'[i]})
            fams.append(fam)

        results = yield crud.fetch(engine, limit=5, offset=2, order=families.c.surname)
        self.assertEqual(results, fams[2:2+5])


    @defer.inlineCallbacks
    def test_getOne(self):
        """
        You can get just one item.
        """
        engine = yield self.engine()
        crud = Crud(Readset(families))
        fam = yield crud.create(engine, {'surname': 'hey'})
        one = yield crud.getOne(engine)
        self.assertEqual(one, fam)


    @defer.inlineCallbacks
    def test_getOne_where(self):
        """
        You can get one by a where clause
        """
        engine = yield self.engine()
        crud = Crud(Readset(families))
        fam1 = yield crud.create(engine, {'surname': 'bob'})
        yield crud.create(engine, {'surname': 'Jones'})
        one = yield crud.getOne(engine, families.c.surname == 'bob')
        self.assertEqual(one, fam1)


    @defer.inlineCallbacks
    def test_getOne_moreThanOne(self):
        """
        If getOne returns more than one, it's an exception.
        """
        engine = yield self.engine()
        crud = Crud(Readset(families))
        yield crud.create(engine, {'surname': 'bob'})
        yield crud.create(engine, {'surname': 'Jones'})
        self.assertFailure(crud.getOne(engine), TooMany)


    @defer.inlineCallbacks
    def test_getOne_None(self):
        """
        If there is no result, return None.
        """
        engine = yield self.engine()
        crud = Crud(Readset(families))
        one = yield crud.getOne(engine)
        self.assertEqual(one, None)


    @defer.inlineCallbacks
    def test_count(self):
        """
        You can count the records.
        """
        engine = yield self.engine()
        crud = Crud(Readset(families))
        for i in xrange(14):
            yield crud.create(engine, {'surname': str(i)})

        count = yield crud.count(engine)
        self.assertEqual(count, 14)


    @defer.inlineCallbacks
    def test_count_where(self):
        """
        You can count filtered records.
        """
        engine = yield self.engine()
        crud = Crud(Readset(families))
        for i in xrange(14):
            yield crud.create(engine, {'surname': str(i)})

        count = yield crud.count(engine, families.c.surname == '12')
        self.assertEqual(count, 1)


    @defer.inlineCallbacks
    def test_count_fixed(self):
        """
        The count is restricted by fixed attributes.
        """
        engine = yield self.engine()
        crud = Crud(Readset(families))
        yield crud.create(engine, {'surname': 'Jones'})
        yield crud.create(engine, {'surname': 'Arnold'})

        crud2 = crud.fix({'surname': 'Arnold'})
        count = yield crud2.count(engine)
        self.assertEqual(count, 1)


    @defer.inlineCallbacks
    def test_update(self):
        """
        You can update sets.
        """
        engine = yield self.engine()
        crud = Crud(Readset(families))
        yield crud.create(engine, {'surname': 'Jones'})
        fams = yield crud.update(engine, {'surname': 'Jamison'})
        self.assertEqual(len(fams), 1)
        self.assertEqual(fams[0]['surname'], 'Jamison')


    @defer.inlineCallbacks
    def test_update_fixed(self):
        """
        Fixed attributes are part of the update.
        """
        engine = yield self.engine()
        crud = Crud(Readset(families))
        yield crud.create(engine, {'surname': 'Jones', 'location': 'anvilania'})
        yield crud.create(engine, {'surname': 'James', 'location': 'gotham'})

        crud2 = crud.fix({'surname': 'James'})
        yield crud2.update(engine, {'location': 'middle earth'})

        fams = yield crud.fetch(engine, families.c.surname == u'Jones')
        self.assertEqual(fams[0]['location'], 'anvilania')

        fams = yield crud.fetch(engine, families.c.surname == u'James')
        self.assertEqual(fams[0]['location'], 'middle earth')


    @defer.inlineCallbacks
    def test_update_fixedNoChange(self):
        """
        You aren't allowed to update the fixed attributes.
        """
        engine = yield self.engine()
        crud = Crud(Readset(families))
        yield crud.create(engine, {'surname': 'Jones', 'location': 'bar'})

        crud2 = crud.fix({'surname': 'Jones'})
        fams = yield crud2.update(engine, {'surname': 'Allison',
                                           'location': 'hawaii'})
        fam = fams[0]
        self.assertEqual(fam['surname'], 'Jones', "Should keep fixed value")


    @defer.inlineCallbacks
    def test_update_nothing(self):
        """
        It's a no-op to update nothing.
        """
        engine = yield self.engine()
        crud = Crud(Readset(families))
        yield crud.create(engine, {'surname': 'Jones'})
        fams = yield crud.update(engine, {})
        fam = fams[0]
        self.assertEqual(fam['surname'], 'Jones')


    @defer.inlineCallbacks
    def test_update_allFixed(self):
        """
        All the fixed attributes should be taken into consideration.
        """
        engine = yield self.engine()
<<<<<<< HEAD
        crud = Crud(Policy(families))
        yield crud.create(engine, {'surname': 'Jones', 'location': 'anvilania'})
        yield crud.create(engine, {'surname': 'James', 'location': 'gotham'})
        yield crud.create(engine, {'surname': 'Jones', 'location': 'gotham'})
        yield crud.create(engine, {'surname': 'James', 'location': 'anvilania'})

        crud2 = crud.fix({'surname': 'James', 'location': 'gotham'})
        yield crud2.update(engine, {'location': 'middle earth'})
=======
        crud = Crud(Readset(pets))
        yield crud.create(engine, {'name': 'Jones', 'family_id': 1})
        yield crud.create(engine, {'name': 'James', 'family_id': 20})
        yield crud.create(engine, {'name': 'Jones', 'family_id': 20})
        yield crud.create(engine, {'name': 'James', 'family_id': 1})

        crud2 = crud.fix({'name': 'James', 'family_id': 20})
        yield crud2.update(engine, {'owner_id': -1})
>>>>>>> 1f60c8ac

        fams = yield crud.fetch(engine)
        actual = set()
        for fam in fams:
            actual.add((fam['owner_id'], fam['name'], fam['family_id']))

        expected = set([
            (None, 'Jones', 1),
            (-1, 'James', 20),
            (None, 'Jones', 20),
            (None, 'James', 1),
        ])
        self.assertEqual(actual, expected, "Should only change the one thing")


    @defer.inlineCallbacks
    def test_update_expression(self):
        """
        You can filter the update by expression, too.
        """
        engine = yield self.engine()
        crud = Crud(Readset(families))
        yield crud.create(engine, {'surname': 'Jones', 'location': 'anvilania'})
        yield crud.create(engine, {'surname': 'James', 'location': 'gotham'})

        fams = yield crud.update(engine, {'location': 'middle earth'},
                                 families.c.surname == 'James')
        self.assertEqual(len(fams), 1)

        fams = yield crud.fetch(engine, families.c.surname == u'Jones')
        self.assertEqual(fams[0]['location'], 'anvilania')

        fams = yield crud.fetch(engine, families.c.surname == u'James')
        self.assertEqual(fams[0]['location'], 'middle earth')


    @defer.inlineCallbacks
    def test_update_sanitize(self):
        """
        A sanitizer should be used to sanitize fields on update.
        """
        engine = yield self.engine()
        called = []
        class Foo(object):
            sanitizer = Sanitizer(families)
            @sanitizer.sanitizeData
            def sani(self, engine, action, data, context):
                called.append(action)
                return {'surname': 'Jones'}

        crud = Crud(Readset(families), Foo().sanitizer)
        family = yield crud.create(engine, {})
        called.pop()
        fams = yield crud.update(engine, {'surname': 'Arnold'},
                                 families.c.id==family['id'])
        self.assertEqual(fams[0]['surname'], 'Jones')
        self.assertEqual(called, ['update'])



    @defer.inlineCallbacks
    def test_delete(self):
        """
        You can delete sets of things.
        """
        engine = yield self.engine()
        crud = Crud(Readset(families))
        yield crud.create(engine, {'surname': 'Jones'})
        yield crud.delete(engine)
        fams = yield crud.fetch(engine, )
        self.assertEqual(len(fams), 0)


    @defer.inlineCallbacks
    def test_delete_fixed(self):
        """
        The fixed variables influence what is deleted.
        """
        engine = yield self.engine()
        crud = Crud(Readset(families))
        yield crud.create(engine, {'surname': 'Jones'})
        crud2 = crud.fix({'surname': 'Arnold'})
        yield crud2.create(engine, {})
        yield crud2.delete(engine)

        fams = yield crud.fetch(engine, )
        self.assertEqual(len(fams), 1, "Should have only deleted the fixed")
        self.assertEqual(fams[0]['surname'], 'Jones')


    @defer.inlineCallbacks
    def test_delete_expression(self):
        """
        You can filter by expression.
        """
        engine = yield self.engine()
        crud = Crud(Readset(families))
        yield crud.create(engine, {'surname': 'Jones'})
        yield crud.create(engine, {'surname': 'Arnold'})
        yield crud.delete(engine, families.c.surname == 'Arnold')

        fams = yield crud.fetch(engine, )
        self.assertEqual(len(fams), 1, "Should have deleted Arnold")


    @defer.inlineCallbacks
    def test_references_null(self):
        """
        You can nest referenced tables when fetching.  They will be None
        if there is no row.
        """
        engine = yield self.engine()
        crud = Crud(Readset(people, references={
            'family': Ref(Readset(families),
                          people.c.family_id == families.c.id),
        }))

        yield crud.create(engine, {'name': 'Sam'})
        peeps = yield crud.fetch(engine, )
        self.assertEqual(len(peeps), 1)
        sam = peeps[0]
        self.assertEqual(sam['family'], None, str(sam))
        self.assertEqual(sam['name'], 'Sam')


    @defer.inlineCallbacks
    def test_references_notNull(self):
        """
        You can nest objects by reference.
        """
        engine = yield self.engine()
        fam_crud = Crud(Readset(families))
        family = yield fam_crud.create(engine, {'surname': 'Jones'})

        crud = Crud(Readset(people, references={
            'family': Ref(Readset(families), people.c.family_id == families.c.id),
        }))
        sam = yield crud.create(engine, {'name': 'Sam', 'family_id': family['id']})
        self.assertEqual(sam['family'], family)


    @defer.inlineCallbacks
    def test_references_multiple(self):
        """
        You can have multiple references.
        """
        engine = yield self.engine()
        fam_crud = Crud(Readset(families))
        johnson = yield fam_crud.create(engine, {'surname': 'Johnson'})

        person_crud = Crud(Readset(people))
        john = yield person_crud.create(engine, {
            'family_id': johnson['id'],
            'name': 'John',
        })

        pets_crud = Crud(Readset(pets, references={
            'family': Ref(Readset(families), pets.c.family_id == families.c.id),
            'owner': Ref(Readset(people), pets.c.owner_id == people.c.id),
        }))

        cat = yield pets_crud.create(engine, {
            'family_id': johnson['id'],
            'name': 'cat',
            'owner_id': john['id'],
        })
        self.assertEqual(cat['name'], 'cat')
        self.assertEqual(cat['family'], johnson)
        self.assertEqual(cat['owner'], john)

        dog = yield pets_crud.create(engine, {
            'name': 'dog',
            'owner_id': john['id']
        })
        self.assertEqual(dog['name'], 'dog')
        self.assertEqual(dog['owner'], john)
        self.assertEqual(dog['family'], None)

        fish = yield pets_crud.create(engine, {
            'name': 'bob',
            'family_id': johnson['id'],
        })
        self.assertEqual(fish['name'], 'bob')
        self.assertEqual(fish['owner'], None)
        self.assertEqual(fish['family'], johnson)


    @defer.inlineCallbacks
    def test_table_attr(self):
        """
        You can expose the table names as an attribute.
        """
        engine = yield self.engine()
        crud = Crud(Readset(families), table_attr='_object')
        r = yield crud.create(engine, {'surname': 'Jones'})
        self.assertEqual(r['_object'], 'family')
        
        rlist = yield crud.fetch(engine)
        self.assertEqual(rlist[0]['_object'], 'family')

        rlist = yield crud.update(engine, {'surname': 'Jamison'})
        self.assertEqual(rlist[0]['_object'], 'family')


    @defer.inlineCallbacks
    def test_table_attr_reference(self):
        """
        table attr works with references, too.
        """
        engine = yield self.engine()
        fam_crud = Crud(Readset(families))
        family = yield fam_crud.create(engine, {'surname': 'Jones'})

        crud = Crud(Readset(people, references={
            'family': Ref(Readset(families), people.c.family_id == families.c.id),
        }), table_attr='foo')
        sam = yield crud.create(engine, {'name': 'Sam', 'family_id': family['id']})
        self.assertEqual(sam['foo'], 'people')
        self.assertEqual(sam['family']['foo'], 'family')


    @defer.inlineCallbacks
    def test_table_map(self):
        """
        You can map table names to something else.
        """
        engine = yield self.engine()
        fam_crud = Crud(Readset(families))
        family = yield fam_crud.create(engine, {'surname': 'Jones'})

        crud = Crud(
            Readset(people, references={
                'family': Ref(Readset(families), people.c.family_id == families.c.id),
            }),
            table_attr='foo',
            table_map={
                people: 'Person',
                families: 'Aardvark',
            },
        )
        sam = yield crud.create(engine, {'name': 'Sam', 'family_id': family['id']})
        self.assertEqual(sam['foo'], 'Person')
        self.assertEqual(sam['family']['foo'], 'Aardvark')


    def test_table_map_attr_fix(self):
        """
        Fixed Cruds should retain the table_attr and map.
        """
        crud = Crud(
            Readset(families),
            table_attr='foo',
            table_map={'foo': 'bar'},
        )
        fixed = crud.fix({'id': 56})
        self.assertEqual(fixed.table_attr, 'foo')
        self.assertEqual(fixed.table_map, {'foo': 'bar'})



class ReadsetTest(TestCase):


    def test_default(self):
        """
        By default, all columns are read.
        """
        r = Readset(families)
        self.assertEqual(r.readable, set(['id', 'location', 'surname']))
        self.assertEqual(r.readable_columns, list(families.columns))
        self.assertEqual(r.references, {})


    def test_readable(self):
        """
        You can specify a list of columns that are readable.
        """
        r = Readset(families, ['location'])
        self.assertEqual(r.readable, set(['location']))
        self.assertEqual(r.readable_columns, [families.c.location])


    def test_references(self):
        """
        You can specify a mapping of references.
        """
        ref = Ref(Readset(families), people.c.family_id == families.c.id)
        r = Readset(people, references={'family': ref})
        self.assertEqual(r.references, {'family': ref})



class PaginatorTest(TestCase):

    timeout = 10


    @defer.inlineCallbacks
    def engine(self):
        engine = create_engine('sqlite://',
                               connect_args={'check_same_thread': False},
                               reactor=reactor,
                               strategy=TWISTED_STRATEGY,
                               poolclass=StaticPool)
        yield engine.execute(CreateTable(families))
        yield engine.execute(CreateTable(people))
        yield engine.execute(CreateTable(pets))
        defer.returnValue(engine)


    @defer.inlineCallbacks
    def test_page(self):
        """
        You can paginate a Crud
        """
        engine = yield self.engine()
        crud = Crud(Readset(pets))
        pager = Paginator(crud, page_size=10, order=pets.c.id)

        monkeys = []
        for i in xrange(40):
            monkey = yield crud.create(engine, {'name': 'seamonkey %d' % (i,)})
            monkeys.append(monkey)

        page1 = yield pager.page(engine, 0)
        self.assertEqual(page1, monkeys[:10])
        page2 = yield pager.page(engine, 1)
        self.assertEqual(page2, monkeys[10:20])


    @defer.inlineCallbacks
    def test_page_where(self):
        """
        You can paginate filtered results, too
        """
        engine = yield self.engine()
        crud = Crud(Readset(pets))
        pager = Paginator(crud, page_size=3, order=pets.c.id)

        things = []
        _things = [
            {'name': 'thing 1'},
            {'name': 'thing 2'},
            {'name': 'dog'},
            {'name': 'cat'},
            {'name': 'dog'},
        ]
        for thing in _things:
            t = yield crud.create(engine, thing)
            things.append(t)

        page1 = yield pager.page(engine, 0, pets.c.name.startswith('thing'))
        self.assertEqual(page1, [things[0], things[1]])
        count = yield pager.pageCount(engine, pets.c.name.startswith('thing'))
        self.assertEqual(count, 1)


    @defer.inlineCallbacks
    def test_pageCount(self):
        """
        You can count the pages
        """
        engine = yield self.engine()
        crud = Crud(Readset(pets))
        pager = Paginator(crud, page_size=10, order=pets.c.id)

        monkeys = []
        for i in xrange(43):
            monkey = yield crud.create(engine, {'name': 'seamonkey %d' % (i,)})
            monkeys.append(monkey)

        pages = yield pager.pageCount(engine)
        self.assertEqual(pages, 5)


    @defer.inlineCallbacks
    def test_pageCountForills(self):
        """
        The page count should be accurate for all numbers.
        """
        engine = yield self.engine()
        crud = Crud(Readset(pets))
        pager = Paginator(crud, page_size=3, order=pets.c.id)
        
        count = yield pager.pageCount(engine)
        self.assertEqual(count, 0, "no records, no pages")

        yield crud.create(engine, {})
        count = yield pager.pageCount(engine)
        self.assertEqual(count, 1, "1 record, 1 page")

        yield crud.create(engine, {})
        yield crud.create(engine, {})
        count = yield pager.pageCount(engine)
        self.assertEqual(count, 1, "3 records, 1 page")

        yield crud.create(engine, {})
        count = yield pager.pageCount(engine)
        self.assertEqual(count, 2, "4 records, 2 pages")



class SanitizerTest(TestCase):


    @defer.inlineCallbacks
    def test_default(self):
        """
        An empty sanitizer will allow any column to be updated and strip out
        unknown fields.
        """
        class Foo(object):
            sanitizer = Sanitizer(pets)
        sanitizer = Foo().sanitizer
        
        data = {'foo': 'bar', 'id': 12, 'family_id': 19, 'owner_id': -1,
                'name': 'bob'}
        output = yield sanitizer.sanitize('engine', 'update', data)
        self.assertEqual(output,
            {'id': 12, 'family_id': 19, 'owner_id': -1, 'name': 'bob'})


    @defer.inlineCallbacks
    def test_writeable(self):
        """
        You can specify a list of writeable fields.  Non-writeable fields will
        be removed from the sanitized data.
        """
        class Foo(object):
            sanitizer = Sanitizer(pets, writeable=['name'])
        sanitizer = Foo().sanitizer
        
        data = {'foo': 'bar', 'id': 12, 'family_id': 19, 'owner_id': -1,
                'name': 'bob'}
        output = yield sanitizer.sanitize('engine', 'update', data)
        self.assertEqual(output, {'name': 'bob'})


    @defer.inlineCallbacks
    def test_sanitizeData(self):
        """
        You can specify a function that will sanitize the whole piece of data.
        """
        called = {}
        class Foo(object):
            sanitizer = Sanitizer(pets)

            @sanitizer.sanitizeData
            def myFunc(self, engine, action, data, context):
                called['engine'] = engine
                called['action'] = action
                called['data'] = data
                called['context'] = context
                return {'name': 'john'}

        sanitizer = Foo().sanitizer

        indata = {
            'foo': 'bar',
            'name': 'bob',
        }
        output = yield sanitizer.sanitize('engine', 'update', indata)
        self.assertEqual(output, {'name': 'john'})
        self.assertEqual(called['engine'], 'engine')
        self.assertEqual(called['action'], 'update')
        self.assertEqual(called['data'], indata)
        self.assertEqual(called['context'], {})


    @defer.inlineCallbacks
    def test_sanitizeField(self):
        """
        You can sanitize individual fields.
        """
        called = {}
        class Foo(object):
            sanitizer = Sanitizer(pets)

            @sanitizer.sanitizeField('name')
            def name(self, engine, action, data, field, context):
                called['engine'] = engine
                called['action'] = action
                called['data'] = data.copy()
                called['field'] = field
                called['context'] = context
                return 'new name'

        sanitizer = Foo().sanitizer

        indata = {'name': 'sam'}
        output = yield sanitizer.sanitize('engine', 'update', indata)
        self.assertEqual(output, {'name': 'new name'})
        self.assertEqual(called['engine'], 'engine')
        self.assertEqual(called['action'], 'update')
        self.assertEqual(called['data'], {'name': 'sam'})
        self.assertEqual(called['field'], 'name')
        self.assertEqual(called['context'], {})


    @defer.inlineCallbacks
    def test_sanitizeField_order(self):
        """
        Fields are sanitized in the order added.
        """
        called = []
        class Foo(object):
            sanitizer = Sanitizer(pets)

            @sanitizer.sanitizeField('name')
            def name(self, engine, action, data, field, context):
                called.append('name')
                return data[field]

            @sanitizer.sanitizeField('family_id')
            def family_id(self, engine, action, data, field, context):
                called.append('family_id')
                return data[field]

        sanitizer = Foo().sanitizer

        indata = {'name': 'sam', 'family_id': 12}
        output = yield sanitizer.sanitize('engine', 'update', indata)
        self.assertEqual(output, {'name': 'sam', 'family_id': 12})
        self.assertEqual(called, ['name', 'family_id'], "Should be called "
                         "in the order added")


    @defer.inlineCallbacks
    def test_sanitizeField_onlyCalledIfPresent(self):
        """
        The sanitizeField sanitizers should only be called if the field is
        present in the update/create data.
        """
        called = []
        class Foo(object):
            sanitizer = Sanitizer(pets)

            @sanitizer.sanitizeField('name')
            def name(self, engine, action, data, field, context):
                called.append('name')
                return data[field]

        sanitizer = Foo().sanitizer

        indata = {'family_id': 12}
        output = yield sanitizer.sanitize('engine', 'update', indata)
        self.assertEqual(output, {'family_id': 12})
        self.assertEqual(called, [], "Should not call name validator since "
                         "name wasn't present")


    def test_getSanitizedFields(self):
        """
        You can list the fields that are being sanitized.
        """
        class Foo(object):
            sanitizer = Sanitizer(pets)

            @sanitizer.sanitizeField('name')
            def name(self, engine, action, data, field, context):
                pass

        self.assertEqual(Foo.sanitizer.getSanitizedFields(), ['name'])












<|MERGE_RESOLUTION|>--- conflicted
+++ resolved
@@ -398,16 +398,6 @@
         All the fixed attributes should be taken into consideration.
         """
         engine = yield self.engine()
-<<<<<<< HEAD
-        crud = Crud(Policy(families))
-        yield crud.create(engine, {'surname': 'Jones', 'location': 'anvilania'})
-        yield crud.create(engine, {'surname': 'James', 'location': 'gotham'})
-        yield crud.create(engine, {'surname': 'Jones', 'location': 'gotham'})
-        yield crud.create(engine, {'surname': 'James', 'location': 'anvilania'})
-
-        crud2 = crud.fix({'surname': 'James', 'location': 'gotham'})
-        yield crud2.update(engine, {'location': 'middle earth'})
-=======
         crud = Crud(Readset(pets))
         yield crud.create(engine, {'name': 'Jones', 'family_id': 1})
         yield crud.create(engine, {'name': 'James', 'family_id': 20})
@@ -416,7 +406,6 @@
 
         crud2 = crud.fix({'name': 'James', 'family_id': 20})
         yield crud2.update(engine, {'owner_id': -1})
->>>>>>> 1f60c8ac
 
         fams = yield crud.fetch(engine)
         actual = set()
